--- conflicted
+++ resolved
@@ -40,7 +40,6 @@
 net = eqx.tree_inference(net, True)
 ```
 
-<<<<<<< HEAD
 ## What's New?
 - `[Experimental]`Now supports loading PyTorch weights from `torchvision` for models **without** BatchNorm
 
@@ -48,13 +47,7 @@
 - Better to use `@equinox.jit_filter` instead of `@jax.jit`
 - Advisable to use `jax.vmap` with `axis_name='batch'` for all models
 - Don't forget to switch to `inference` mode for evaluations
-=======
-## Tips
-- Checkout the documentation for a sample usage for each model;
-- Better to use `@equinox.jit_filter` instead of `@jax.jit`;
-- Advisable to use `jax.vmap` with `axis_name='batch'` for all models;
-- Don't forget to switch to `inference` mode for evaluations.
->>>>>>> ae5ad67b
+
 
 
 ## Contributing
