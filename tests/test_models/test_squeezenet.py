import equinox as eqx
import jax
import jax.numpy as jnp
import pytest

import eqxvision.models as models


model_list = [models.squeezenet1_0]


class TestSqueezeNet:
    answer = (1, 1000)

    @pytest.mark.parametrize("model_func", model_list)
    def test_sneNet(self, model_func, demo_image, getkey):
        img = demo_image(224)

        @eqx.filter_jit
        def forward(net, x, key):
            keys = jax.random.split(key, x.shape[0])
            ans = jax.vmap(net, axis_name="batch")(x, key=keys)
            return ans

        model = model_func(num_classes=1000)
<<<<<<< HEAD
        output = forward(model, demo_image(224), getkey())
=======
        output = forward(model, img, getkey())
>>>>>>> 6b299615
        assert output.shape == self.answer

    def test_pretrained(self, getkey, demo_image, net_preds):
        img = demo_image(224)

        @eqx.filter_jit
        def forward(net, imgs, keys):
            outputs = jax.vmap(net, axis_name="batch")(imgs, key=keys)
            return outputs

        model = models.squeezenet1_0(pretrained=True)

        new_model = eqx.tree_inference(model, True)

        pt_outputs = net_preds["squeezenet1_0"]
        new_model = eqx.tree_inference(new_model, True)
        keys = jax.random.split(getkey(), 1)
<<<<<<< HEAD
        eqx_outputs = forward(new_model, demo_image(224), keys)
=======
        eqx_outputs = forward(new_model, img, keys)
>>>>>>> 6b299615

        assert jnp.argmax(pt_outputs) == jnp.argmax(eqx_outputs)<|MERGE_RESOLUTION|>--- conflicted
+++ resolved
@@ -23,11 +23,7 @@
             return ans
 
         model = model_func(num_classes=1000)
-<<<<<<< HEAD
-        output = forward(model, demo_image(224), getkey())
-=======
         output = forward(model, img, getkey())
->>>>>>> 6b299615
         assert output.shape == self.answer
 
     def test_pretrained(self, getkey, demo_image, net_preds):
@@ -45,10 +41,6 @@
         pt_outputs = net_preds["squeezenet1_0"]
         new_model = eqx.tree_inference(new_model, True)
         keys = jax.random.split(getkey(), 1)
-<<<<<<< HEAD
-        eqx_outputs = forward(new_model, demo_image(224), keys)
-=======
         eqx_outputs = forward(new_model, img, keys)
->>>>>>> 6b299615
 
         assert jnp.argmax(pt_outputs) == jnp.argmax(eqx_outputs)