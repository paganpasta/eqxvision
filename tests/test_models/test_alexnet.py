--- conflicted
+++ resolved
@@ -20,15 +20,9 @@
             return jax.vmap(model)(x, key=keys)
 
         model = models.alexnet(num_classes=1000)
-<<<<<<< HEAD
-        output = forward(model, demo_image(224), getkey())
-        assert output.shape == self.answer
-        forward(model, demo_image(224), getkey())
-=======
         output = forward(model, img, getkey())
         assert output.shape == self.answer
         forward(model, img, getkey())
->>>>>>> 6b299615
         assert c_counter == 1
 
     def test_pretrained(self, getkey, demo_image, net_preds):
@@ -44,10 +38,6 @@
         pt_outputs = net_preds["alexnet"]
         new_model = eqx.tree_inference(model, True)
         keys = jax.random.split(getkey(), 1)
-<<<<<<< HEAD
-        eqx_outputs = forward(new_model.features, demo_image(224), keys)
-=======
         eqx_outputs = forward(new_model.features, img, keys)
->>>>>>> 6b299615
 
         assert jnp.isclose(pt_outputs, eqx_outputs, atol=1e-4).all()