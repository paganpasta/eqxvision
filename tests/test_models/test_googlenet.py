import equinox as eqx
import jax

import eqxvision.models as models


class TestGoogLeNet:
    answer = (1, 1000)

    def test_output_shape(self, demo_image, getkey):
        img = demo_image(224)

        @eqx.filter_jit
        def forward(net, x, key):
            keys = jax.random.split(key, x.shape[0])
            ans = jax.vmap(net, axis_name="batch")(x, key=keys)
            return ans

        model = models.googlenet(num_classes=1000, aux_logits=False)
<<<<<<< HEAD
        output = forward(model, demo_image(224), getkey())
=======
        output = forward(model, img, getkey())
>>>>>>> 6b299615
        assert output.shape == self.answer<|MERGE_RESOLUTION|>--- conflicted
+++ resolved
@@ -17,9 +17,5 @@
             return ans
 
         model = models.googlenet(num_classes=1000, aux_logits=False)
-<<<<<<< HEAD
-        output = forward(model, demo_image(224), getkey())
-=======
         output = forward(model, img, getkey())
->>>>>>> 6b299615
         assert output.shape == self.answer