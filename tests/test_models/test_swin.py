import equinox as eqx
import jax
import jax.numpy as jnp

import eqxvision.models as models


class TestSwinTransformer:
    answer = (1, 1000)

    def test_swin_transformer(self, demo_image, getkey):
        img = demo_image(224)

        @eqx.filter_jit
        def forward(net, x, key):
            keys = jax.random.split(key, x.shape[0])
            ans = jax.vmap(net, axis_name="batch")(x, key=keys)
            return ans

        model = models.swin_t()
<<<<<<< HEAD
        output = forward(model, demo_image(224), getkey())
        assert output.shape == self.answer

    def test_swin_transformer_v2(self, demo_image, getkey):
=======
        output = forward(model, img, getkey())
        assert output.shape == self.answer

    def test_swin_transformer_v2(self, demo_image, getkey):
        img = demo_image(256)

>>>>>>> 6b299615
        @eqx.filter_jit
        def forward(net, x, key):
            keys = jax.random.split(key, x.shape[0])
            ans = jax.vmap(net, axis_name="batch")(x, key=keys)
            return ans

        model = models.swin_v2_t()
<<<<<<< HEAD
        output = forward(model, demo_image(256), getkey())
=======
        output = forward(model, img, getkey())
>>>>>>> 6b299615
        assert output.shape == self.answer

    def test_pretrained_swin(self, getkey, demo_image, net_preds):
        img = demo_image(224)
        keys = jax.random.split(getkey(), 1)

        @eqx.filter_jit
        def forward(net, imgs, keys):
            outputs = jax.vmap(net, axis_name="batch")(imgs, key=keys)
            return outputs

        model = models.swin_t(pretrained=True)
        model = eqx.tree_inference(model, True)
<<<<<<< HEAD
        eqx_outputs = forward(model, demo_image(224), keys)
=======
        eqx_outputs = forward(model, img, keys)
>>>>>>> 6b299615

        pt_outputs = net_preds["swin_t"]

        assert jnp.argmax(eqx_outputs) == jnp.argmax(pt_outputs)<|MERGE_RESOLUTION|>--- conflicted
+++ resolved
@@ -18,19 +18,12 @@
             return ans
 
         model = models.swin_t()
-<<<<<<< HEAD
-        output = forward(model, demo_image(224), getkey())
-        assert output.shape == self.answer
-
-    def test_swin_transformer_v2(self, demo_image, getkey):
-=======
         output = forward(model, img, getkey())
         assert output.shape == self.answer
 
     def test_swin_transformer_v2(self, demo_image, getkey):
         img = demo_image(256)
 
->>>>>>> 6b299615
         @eqx.filter_jit
         def forward(net, x, key):
             keys = jax.random.split(key, x.shape[0])
@@ -38,11 +31,7 @@
             return ans
 
         model = models.swin_v2_t()
-<<<<<<< HEAD
-        output = forward(model, demo_image(256), getkey())
-=======
         output = forward(model, img, getkey())
->>>>>>> 6b299615
         assert output.shape == self.answer
 
     def test_pretrained_swin(self, getkey, demo_image, net_preds):
@@ -56,11 +45,7 @@
 
         model = models.swin_t(pretrained=True)
         model = eqx.tree_inference(model, True)
-<<<<<<< HEAD
-        eqx_outputs = forward(model, demo_image(224), keys)
-=======
         eqx_outputs = forward(model, img, keys)
->>>>>>> 6b299615
 
         pt_outputs = net_preds["swin_t"]
 
