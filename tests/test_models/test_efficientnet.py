import equinox as eqx
import jax
import jax.numpy as jnp
import pytest

import eqxvision.models as models


model_list = [
    ("efficientnet_b0", models.efficientnet_b0),
    ("efficientnet_v2_s", models.efficientnet_v2_s),
]


class TestEfficientNet:
    answer = (1, 1000)

    @pytest.mark.parametrize("model_func", model_list)
    def test_efficientnet(self, model_func, demo_image, getkey):
        img = demo_image(224)

        @eqx.filter_jit
        def forward(net, x, key):
            keys = jax.random.split(key, x.shape[0])
            ans = jax.vmap(net, axis_name="batch")(x, key=keys)
            return ans

        model = model_func[1](num_classes=1000)
<<<<<<< HEAD
        output = forward(model, demo_image(224), getkey())
=======
        output = forward(model, img, getkey())
>>>>>>> 6b299615
        assert output.shape == self.answer

    @pytest.mark.parametrize("model_func", model_list)
    def test_pretrained(self, getkey, model_func, demo_image, net_preds):
        img = demo_image(224)
        keys = jax.random.split(getkey(), 1)

        @eqx.filter_jit
        def forward(net, imgs, keys):
            outputs = jax.vmap(net, axis_name="batch")(imgs, key=keys)
            return outputs

        model = model_func[1](pretrained=True)
        model = eqx.tree_inference(model, True)
<<<<<<< HEAD
        eqx_outputs = forward(model, demo_image(224), keys)
=======
        eqx_outputs = forward(model, img, keys)
>>>>>>> 6b299615
        pt_outputs = net_preds[model_func[0]]

        assert jnp.argmax(eqx_outputs) == jnp.argmax(pt_outputs)<|MERGE_RESOLUTION|>--- conflicted
+++ resolved
@@ -26,11 +26,7 @@
             return ans
 
         model = model_func[1](num_classes=1000)
-<<<<<<< HEAD
-        output = forward(model, demo_image(224), getkey())
-=======
         output = forward(model, img, getkey())
->>>>>>> 6b299615
         assert output.shape == self.answer
 
     @pytest.mark.parametrize("model_func", model_list)
@@ -45,11 +41,7 @@
 
         model = model_func[1](pretrained=True)
         model = eqx.tree_inference(model, True)
-<<<<<<< HEAD
-        eqx_outputs = forward(model, demo_image(224), keys)
-=======
         eqx_outputs = forward(model, img, keys)
->>>>>>> 6b299615
         pt_outputs = net_preds[model_func[0]]
 
         assert jnp.argmax(eqx_outputs) == jnp.argmax(pt_outputs)