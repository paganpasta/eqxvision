import equinox as eqx
import jax
import jax.random as jr
import pytest

import eqxvision.models as models


class TestVit:
    def test_vit_attention(self, getkey):
        c_counter = 0

        @eqx.filter_jit
        def forward(net, x, keys):
            nonlocal c_counter
            c_counter += 1
            return jax.vmap(net)(x, key=keys)

        random_input = jax.random.uniform(key=getkey(), shape=(1, 8, 32))
        answer, answer_attn = (1, 8, 32), (1, 1, 4, 8, 8)
        net = models._VitAttention(
            32, num_heads=4, qkv_bias=True, attn_drop=0.2, proj_drop=0.2, key=getkey()
        )
        keys = jax.random.split(getkey(), random_input.shape[0])

        output, attn = forward(net, random_input, keys)
        assert output.shape == answer
        assert attn.shape == answer_attn

        random_input = jax.random.uniform(key=getkey(), shape=(1, 8, 32))
        output, attn = forward(net, random_input, keys)
        assert output.shape == answer
        assert attn.shape == answer_attn
        assert c_counter == 1

    def test_vit_block(self, getkey):
        c_counter = 0

        @eqx.filter_jit
        def forward(net, x, keys, attn=False):
            nonlocal c_counter
            c_counter += 1
            return eqx.filter_vmap(net)(x, return_attention=attn, key=keys)

        random_input = jax.random.uniform(key=getkey(), shape=(1, 8, 32))
        answer, answer_attn = (1, 8, 32), (1, 1, 4, 8, 8)
        net = models._VitBlock(32, num_heads=4, key=getkey())
        keys = jax.random.split(getkey(), random_input.shape[0])

        output = forward(net, random_input, keys)
        assert output.shape == answer

        random_input = jax.random.uniform(key=getkey(), shape=(1, 8, 32))
        forward(net, random_input, keys)
        assert c_counter == 1

        attn = forward(net, random_input, keys, attn=True)
        assert attn.shape == answer_attn
        assert c_counter == 2

    def test_vit_self_attention(self, getkey):
        c_counter = 0

        @eqx.filter_jit
        def forward(net, x, keys):
            nonlocal c_counter
            c_counter += 1
            return jax.vmap(net.get_last_self_attention)(x, key=keys)

        random_input = jax.random.uniform(key=getkey(), shape=(1, 3, 224, 224))
        answer = (1, 1, 12, 197, 197)
        net = models.VisionTransformer(img_size=224, patch_size=16)
        keys = jax.random.split(getkey(), random_input.shape[0])
        with pytest.raises(ValueError):
            forward(net, random_input, keys)

        net = eqx.tree_inference(net, True)
        random_input = jax.random.uniform(key=getkey(), shape=(1, 3, 224, 224))
        output = forward(net, random_input, keys)
        assert output.shape == answer
        assert c_counter == 2

    @pytest.mark.parametrize(
        "model_func", [models.vit_tiny, models.vit_small, models.vit_base]
    )
    def test_vit_variants(self, model_func, getkey):
        c_counter = 0

        @eqx.filter_jit
        def forward(net, x, keys):
            nonlocal c_counter
            c_counter += 1
            return jax.vmap(net)(x, key=keys)

        random_input = jax.random.uniform(key=getkey(), shape=(1, 3, 224, 224))
        answer = (1, 1000)
        net = model_func(num_classes=1000)
        keys = jax.random.split(getkey(), random_input.shape[0])

        output = forward(net, random_input, keys)
        assert output.shape == answer

    def test_vit_pretrained(self, demo_image, getkey):
        img = demo_image(224)
        net = models.vit_small(num_classes=0, pretrained=True)
        keys = jr.split(getkey(), 1)
<<<<<<< HEAD
        output = jax.vmap(net)(demo_image(224), key=keys)
=======
        output = jax.vmap(net)(img, key=keys)
>>>>>>> 6b299615

        assert output.shape == (1, 384)<|MERGE_RESOLUTION|>--- conflicted
+++ resolved
@@ -104,10 +104,6 @@
         img = demo_image(224)
         net = models.vit_small(num_classes=0, pretrained=True)
         keys = jr.split(getkey(), 1)
-<<<<<<< HEAD
-        output = jax.vmap(net)(demo_image(224), key=keys)
-=======
         output = jax.vmap(net)(img, key=keys)
->>>>>>> 6b299615
 
         assert output.shape == (1, 384)