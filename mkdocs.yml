--- conflicted
+++ resolved
@@ -95,9 +95,5 @@
             - 'api/layers/activation.md'
             - 'api/layers/drop_path.md'
             - 'api/layers/mlp.md'
-<<<<<<< HEAD
             - 'api/layers/patch.md'
-        - 'api/utils.md'
-=======
-            - 'api/layers/patch.md'
->>>>>>> ae5ad67b
+        - 'api/utils.md'